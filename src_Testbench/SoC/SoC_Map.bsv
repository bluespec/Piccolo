// Copyright (c) 2013-2019 Bluespec, Inc. All Rights Reserved

//-
// AXI (user fields) modifications:
//     Copyright (c) 2019 Alexandre Joannou
//     Copyright (c) 2019 Peter Rugg
//     Copyright (c) 2019 Jonathan Woodruff
//     All rights reserved.
//
//     This software was developed by SRI International and the University of
//     Cambridge Computer Laboratory (Department of Computer Science and
//     Technology) under DARPA contract HR0011-18-C-0016 ("ECATS"), as part of the
//     DARPA SSITH research programme.
//-

package SoC_Map;

// ================================================================
// This module defines the overall 'address map' of the SoC, showing
// the addresses serviced by each slave IP, and which addresses are
// memory vs. I/O.

// ***** WARNING! WARNING! WARNING! *****

// During system integration, this address map should be identical to
// the system interconnect settings (e.g., routing of requests between
// masters and slaves).  This map is also needed by software so that
// it knows how to address various IPs.

// This module contains no state; it just has constants, and so can be
// freely instantiated at multiple places in the SoC module hierarchy
// at no hardware cost.  It allows this map to be defined in one
// place and shared across the SoC.

// ================================================================
// Exports

export  SoC_Map_IFC (..), mkSoC_Map;

// export  fn_addr_in_range;

export  Num_Masters;
export  imem_master_num;
export  dmem_master_num;
export  accel0_master_num;

export  Num_Slaves;
export  Wd_SId;
export  boot_rom_slave_num;
export  mem0_controller_slave_num;
export  uart0_slave_num;
export  accel0_slave_num;

export  N_External_Interrupt_Sources;
export  n_external_interrupt_sources;
export  irq_num_uart0;
export  irq_num_accel0;

// ================================================================
// Bluespec library imports

import Routable :: *; // For Range

// ================================================================
// Project imports

import Fabric_Defs :: *;    // Only for type Fabric_Addr

// ================================================================
// Interface and module for the address map

interface SoC_Map_IFC;
<<<<<<< HEAD
   (* always_ready *)   method  Range#(Wd_Addr)  m_near_mem_io_addr_range;
   (* always_ready *)   method  Range#(Wd_Addr)  m_plic_addr_range;
   (* always_ready *)   method  Range#(Wd_Addr)  m_uart0_addr_range;
   (* always_ready *)   method  Range#(Wd_Addr)  m_boot_rom_addr_range;
   (* always_ready *)   method  Range#(Wd_Addr)  m_mem0_controller_addr_range;
   (* always_ready *)   method  Range#(Wd_Addr)  m_tcm_addr_range;
=======
   (* always_ready *)   method  Fabric_Addr  m_near_mem_io_addr_base;
   (* always_ready *)   method  Fabric_Addr  m_near_mem_io_addr_size;
   (* always_ready *)   method  Fabric_Addr  m_near_mem_io_addr_lim;

   (* always_ready *)   method  Fabric_Addr  m_plic_addr_base;
   (* always_ready *)   method  Fabric_Addr  m_plic_addr_size;
   (* always_ready *)   method  Fabric_Addr  m_plic_addr_lim;

   (* always_ready *)   method  Fabric_Addr  m_uart0_addr_base;
   (* always_ready *)   method  Fabric_Addr  m_uart0_addr_size;
   (* always_ready *)   method  Fabric_Addr  m_uart0_addr_lim;

`ifdef INCLUDE_ACCEL0
   (* always_ready *)   method  Fabric_Addr  m_accel0_addr_base;
   (* always_ready *)   method  Fabric_Addr  m_accel0_addr_size;
   (* always_ready *)   method  Fabric_Addr  m_accel0_addr_lim;
`endif

   (* always_ready *)   method  Fabric_Addr  m_boot_rom_addr_base;
   (* always_ready *)   method  Fabric_Addr  m_boot_rom_addr_size;
   (* always_ready *)   method  Fabric_Addr  m_boot_rom_addr_lim;

   (* always_ready *)   method  Fabric_Addr  m_mem0_controller_addr_base;
   (* always_ready *)   method  Fabric_Addr  m_mem0_controller_addr_size;
   (* always_ready *)   method  Fabric_Addr  m_mem0_controller_addr_lim;

   (* always_ready *)   method  Fabric_Addr  m_tcm_addr_base;
   (* always_ready *)   method  Fabric_Addr  m_tcm_addr_size;
   (* always_ready *)   method  Fabric_Addr  m_tcm_addr_lim;
>>>>>>> 378bb508

   (* always_ready *)
   method  Bool  m_is_mem_addr (Fabric_Addr addr);

   (* always_ready *)
   method  Bool  m_is_IO_addr (Fabric_Addr addr);

   (* always_ready *)
   method  Bool  m_is_near_mem_IO_addr (Fabric_Addr addr);

   (* always_ready *)   method  Bit #(64)  m_pc_reset_value;
   (* always_ready *)   method  Bit #(64)  m_mtvec_reset_value;

   // Non-maskable interrupt vector
   (* always_ready *)   method  Bit #(64)  m_nmivec_reset_value;
endinterface

// ================================================================

(* synthesize *)
module mkSoC_Map (SoC_Map_IFC);

   // ----------------------------------------------------------------
   // Near_Mem_IO (including CLINT, the core-local interruptor)

   let near_mem_io_addr_range = Range {
      base: 'h_0200_0000,
      size: 'h_0000_C000    // 48K
   };

   // ----------------------------------------------------------------
   // PLIC

   let plic_addr_range = Range {
      base: 'h0C00_0000,
      size: 'h0040_0000     // 4M
   };

   // ----------------------------------------------------------------
   // UART 0

   let uart0_addr_range = Range {
      base: 'hC000_0000,
      size: 'h0000_0080     // 128
   };

   // ----------------------------------------------------------------
   // ACCEL 0

`ifdef INCLUDE_ACCEL0
   Fabric_Addr accel0_addr_base = 'hC000_2000;
   Fabric_Addr accel0_addr_size = 'h0000_1000;    // 4K
   Fabric_Addr accel0_addr_lim  = accel0_addr_base + accel0_addr_size;

   function Bool fn_is_accel0_addr (Fabric_Addr addr);
      return ((accel0_addr_base <= addr) && (addr < accel0_addr_lim));
   endfunction
`endif

   // ----------------------------------------------------------------
   // Boot ROM

   let boot_rom_addr_range = Range {
      base: 'h_0000_1000,
      size: 'h_0000_1000    // 4K
   };

   // ----------------------------------------------------------------
   // Main Mem Controller 0

   let mem0_controller_addr_range = Range {
      base: 'h_8000_0000,
      size: 'h_0FFF_FFFF    // 256 MB
   };

   // ----------------------------------------------------------------
   // Tightly-coupled memory ('TCM'; optional)

`ifdef Near_Mem_TCM
// Integer kB_per_TCM = 'h4;         // 4KB
// Integer kB_per_TCM = 'h40;     // 64KB
// Integer kB_per_TCM = 'h80;     // 128KB
// Integer kB_per_TCM = 'h400;    // 1 MB
   Integer kB_per_TCM = 'h4000;    // 16 MB
`else
   Integer kB_per_TCM = 0;
`endif
   Integer bytes_per_TCM = kB_per_TCM * 'h400;

   let tcm_addr_range = Range {
      base: 'h_0000_0000,
      size: fromInteger (bytes_per_TCM)
   };

   // ----------------------------------------------------------------
   // Memory address predicate
   // Identifies memory addresses in the Fabric.
   // (Caches need this information to cache these addresses.)

   function Bool fn_is_mem_addr (Fabric_Addr addr);
       return (  inRange(boot_rom_addr_range, addr)
	      || inRange(mem0_controller_addr_range, addr)
	      || inRange(tcm_addr_range, addr)
	      );
   endfunction

   // ----------------------------------------------------------------
   // I/O address predicate
   // Identifies I/O addresses in the Fabric.
   // (Caches need this information to avoid cacheing these addresses.)

   function Bool fn_is_IO_addr (Fabric_Addr addr);
<<<<<<< HEAD
      return (   inRange(near_mem_io_addr_range, addr)
              || inRange(plic_addr_range, addr)
              || inRange(uart0_addr_range, addr));
=======
      return (   fn_is_near_mem_io_addr (addr)
	      || fn_is_plic_addr (addr)
	      || fn_is_uart0_addr  (addr)
`ifdef INCLUDE_ACCEL0
	      || fn_is_accel0_addr  (addr)
`endif
	      );
>>>>>>> 378bb508
   endfunction

   // ----------------------------------------------------------------
   // PC, MTVEC and NMIVEC reset values

   Bit #(64) pc_reset_value     = rangeBase(boot_rom_addr_range);
   Bit #(64) mtvec_reset_value  = 'h1000;    // TODO

   // Non-maskable interrupt vector
   Bit #(64) nmivec_reset_value = ?;         // TODO

   // ================================================================
   // INTERFACE

   method  Range#(Wd_Addr)  m_near_mem_io_addr_range = near_mem_io_addr_range;
   method  Range#(Wd_Addr)  m_plic_addr_range = plic_addr_range;
   method  Range#(Wd_Addr)  m_uart0_addr_range = uart0_addr_range;
   method  Range#(Wd_Addr)  m_boot_rom_addr_range = boot_rom_addr_range;

<<<<<<< HEAD
   method  Range#(Wd_Addr)  m_mem0_controller_addr_range = mem0_controller_addr_range;
=======
`ifdef INCLUDE_ACCEL0
   method  Fabric_Addr  m_accel0_addr_base = accel0_addr_base;
   method  Fabric_Addr  m_accel0_addr_size = accel0_addr_size;
   method  Fabric_Addr  m_accel0_addr_lim  = accel0_addr_lim;
`endif

   method  Fabric_Addr  m_boot_rom_addr_base = boot_rom_addr_base;
   method  Fabric_Addr  m_boot_rom_addr_size = boot_rom_addr_size;
   method  Fabric_Addr  m_boot_rom_addr_lim  = boot_rom_addr_lim;
>>>>>>> 378bb508

   method  Range#(Wd_Addr)  m_tcm_addr_range = tcm_addr_range;

   method  Bool  m_is_mem_addr (Fabric_Addr addr) = fn_is_mem_addr (addr);

   method  Bool  m_is_IO_addr (Fabric_Addr addr) = fn_is_IO_addr (addr);

   method  Bool  m_is_near_mem_IO_addr (Fabric_Addr addr) = inRange (near_mem_io_addr_range, addr);

   method  Bit #(64)  m_pc_reset_value     = pc_reset_value;
   method  Bit #(64)  m_mtvec_reset_value  = mtvec_reset_value;

   // Non-maskable interrupt vector
   method  Bit #(64)  m_nmivec_reset_value = nmivec_reset_value;
endmodule

// ================================================================
// Count and master-numbers of masters in the fabric.

Integer imem_master_num   = 0;
Integer dmem_master_num   = 1;
Integer accel0_master_num = 2;

`ifdef INCLUDE_ACCEL0

typedef 3 Num_Masters;

`else

typedef 2 Num_Masters;

`endif

// ================================================================
// Count and slave-numbers of slaves in the fabric.

`ifdef INCLUDE_ACCEL0

typedef 4 Num_Slaves;

`else

typedef 3 Num_Slaves;

`endif


Integer boot_rom_slave_num        = 0;
Integer mem0_controller_slave_num = 1;
Integer uart0_slave_num           = 2;
Integer accel0_slave_num          = 3;

// ================================================================
// Width of fabric 'id' buses
typedef TAdd#(Wd_MId, TLog#(Num_Masters)) Wd_SId;

// ================================================================
// Interrupt request numbers (== index in to vector of
// interrupt-request lines in Core)

typedef  16  N_External_Interrupt_Sources;
Integer  n_external_interrupt_sources = valueOf (N_External_Interrupt_Sources);

Integer irq_num_uart0  = 0;
Integer irq_num_accel0 = 1;

// ================================================================

endpackage<|MERGE_RESOLUTION|>--- conflicted
+++ resolved
@@ -70,44 +70,15 @@
 // Interface and module for the address map
 
 interface SoC_Map_IFC;
-<<<<<<< HEAD
    (* always_ready *)   method  Range#(Wd_Addr)  m_near_mem_io_addr_range;
    (* always_ready *)   method  Range#(Wd_Addr)  m_plic_addr_range;
    (* always_ready *)   method  Range#(Wd_Addr)  m_uart0_addr_range;
+`ifdef INCLUDE_ACCEL0
+   (* always_ready *)   method  Range#(Wd_Addr)  m_accel0_addr_range;
+`endif
    (* always_ready *)   method  Range#(Wd_Addr)  m_boot_rom_addr_range;
    (* always_ready *)   method  Range#(Wd_Addr)  m_mem0_controller_addr_range;
    (* always_ready *)   method  Range#(Wd_Addr)  m_tcm_addr_range;
-=======
-   (* always_ready *)   method  Fabric_Addr  m_near_mem_io_addr_base;
-   (* always_ready *)   method  Fabric_Addr  m_near_mem_io_addr_size;
-   (* always_ready *)   method  Fabric_Addr  m_near_mem_io_addr_lim;
-
-   (* always_ready *)   method  Fabric_Addr  m_plic_addr_base;
-   (* always_ready *)   method  Fabric_Addr  m_plic_addr_size;
-   (* always_ready *)   method  Fabric_Addr  m_plic_addr_lim;
-
-   (* always_ready *)   method  Fabric_Addr  m_uart0_addr_base;
-   (* always_ready *)   method  Fabric_Addr  m_uart0_addr_size;
-   (* always_ready *)   method  Fabric_Addr  m_uart0_addr_lim;
-
-`ifdef INCLUDE_ACCEL0
-   (* always_ready *)   method  Fabric_Addr  m_accel0_addr_base;
-   (* always_ready *)   method  Fabric_Addr  m_accel0_addr_size;
-   (* always_ready *)   method  Fabric_Addr  m_accel0_addr_lim;
-`endif
-
-   (* always_ready *)   method  Fabric_Addr  m_boot_rom_addr_base;
-   (* always_ready *)   method  Fabric_Addr  m_boot_rom_addr_size;
-   (* always_ready *)   method  Fabric_Addr  m_boot_rom_addr_lim;
-
-   (* always_ready *)   method  Fabric_Addr  m_mem0_controller_addr_base;
-   (* always_ready *)   method  Fabric_Addr  m_mem0_controller_addr_size;
-   (* always_ready *)   method  Fabric_Addr  m_mem0_controller_addr_lim;
-
-   (* always_ready *)   method  Fabric_Addr  m_tcm_addr_base;
-   (* always_ready *)   method  Fabric_Addr  m_tcm_addr_size;
-   (* always_ready *)   method  Fabric_Addr  m_tcm_addr_lim;
->>>>>>> 378bb508
 
    (* always_ready *)
    method  Bool  m_is_mem_addr (Fabric_Addr addr);
@@ -220,19 +191,13 @@
    // (Caches need this information to avoid cacheing these addresses.)
 
    function Bool fn_is_IO_addr (Fabric_Addr addr);
-<<<<<<< HEAD
       return (   inRange(near_mem_io_addr_range, addr)
               || inRange(plic_addr_range, addr)
-              || inRange(uart0_addr_range, addr));
-=======
-      return (   fn_is_near_mem_io_addr (addr)
-	      || fn_is_plic_addr (addr)
-	      || fn_is_uart0_addr  (addr)
-`ifdef INCLUDE_ACCEL0
-	      || fn_is_accel0_addr  (addr)
-`endif
-	      );
->>>>>>> 378bb508
+              || inRange(uart0_addr_range, addr)
+`ifdef INCLUDE_ACCEL0
+	      || inRange(accel0_addr_range, addr)
+`endif
+             );
    endfunction
 
    // ----------------------------------------------------------------
@@ -252,19 +217,11 @@
    method  Range#(Wd_Addr)  m_uart0_addr_range = uart0_addr_range;
    method  Range#(Wd_Addr)  m_boot_rom_addr_range = boot_rom_addr_range;
 
-<<<<<<< HEAD
+`ifdef INCLUDE_ACCEL0
+   method  Range#(Wd_Addr)  m_accel0_addr_range = accel0_addr_range;
+`endif
+
    method  Range#(Wd_Addr)  m_mem0_controller_addr_range = mem0_controller_addr_range;
-=======
-`ifdef INCLUDE_ACCEL0
-   method  Fabric_Addr  m_accel0_addr_base = accel0_addr_base;
-   method  Fabric_Addr  m_accel0_addr_size = accel0_addr_size;
-   method  Fabric_Addr  m_accel0_addr_lim  = accel0_addr_lim;
-`endif
-
-   method  Fabric_Addr  m_boot_rom_addr_base = boot_rom_addr_base;
-   method  Fabric_Addr  m_boot_rom_addr_size = boot_rom_addr_size;
-   method  Fabric_Addr  m_boot_rom_addr_lim  = boot_rom_addr_lim;
->>>>>>> 378bb508
 
    method  Range#(Wd_Addr)  m_tcm_addr_range = tcm_addr_range;
 
