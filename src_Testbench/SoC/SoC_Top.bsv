--- conflicted
+++ resolved
@@ -244,7 +244,6 @@
 	 core.cpu_reset_server.request.put (running);
 	 mem0_controller.server_reset.request.put (?);
 	 uart0.server_reset.request.put (?);
-	 fabric.reset;
       endaction
    endfunction
 
@@ -255,35 +254,32 @@
 	 let uart0_rsp           <- uart0.server_reset.response.get;
 
 	 // Initialize address maps of slave IPs
-	 boot_rom.set_addr_map (soc_map.m_boot_rom_addr_base,
-				soc_map.m_boot_rom_addr_lim);
-
-	 mem0_controller.set_addr_map (soc_map.m_mem0_controller_addr_base,
-				       soc_map.m_mem0_controller_addr_lim);
-
-	 uart0.set_addr_map (soc_map.m_uart0_addr_base, soc_map.m_uart0_addr_lim);
+	 boot_rom.set_addr_map (rangeBase(soc_map.m_boot_rom_addr_range),
+				rangeTop(soc_map.m_boot_rom_addr_range));
+
+	 mem0_controller.set_addr_map (rangeBase(soc_map.m_mem0_controller_addr_range),
+				       rangeTop(soc_map.m_mem0_controller_addr_range));
+
+	 uart0.set_addr_map (rangeBase(soc_map.m_uart0_addr_range),
+                             rangeTop(soc_map.m_uart0_addr_range));
 
 	 if (verbosity != 0) begin
 	    $display ("  SoC address map:");
 	    $display ("  Boot ROM:        0x%0h .. 0x%0h",
-		      soc_map.m_boot_rom_addr_base,
-		      soc_map.m_boot_rom_addr_lim);
+		      rangeBase(soc_map.m_boot_rom_addr_range),
+		      rangeTop(soc_map.m_boot_rom_addr_range));
 	    $display ("  Mem0 Controller: 0x%0h .. 0x%0h",
-		      soc_map.m_mem0_controller_addr_base,
-		      soc_map.m_mem0_controller_addr_lim);
+		      rangeBase(soc_map.m_mem0_controller_addr_range),
+		      rangeTop(soc_map.m_mem0_controller_addr_range));
 	    $display ("  UART0:           0x%0h .. 0x%0h",
-		      soc_map.m_uart0_addr_base,
-		      soc_map.m_uart0_addr_lim);
+		      rangeBase(soc_map.m_uart0_addr_range),
+		      rangeTop(soc_map.m_uart0_addr_range));
 	 end
       endaction
    endfunction
 
-<<<<<<< HEAD
-      //fabric.reset;
-=======
    // ----------------
    // Initial reset
->>>>>>> baa4218b
 
    rule rl_reset_start_initial (rg_state == SOC_START);
       Bool running = True;
@@ -379,7 +375,6 @@
       $display ("%0d: SoC_Top.rl_handle_external_req_err: unknown req.op", cur_cycle);
       $display ("    ", fshow (req));
    endrule
-<<<<<<< HEAD
 
    // ----------------------------------------------------------------
    // NDM reset (all except Debug Module) request from debug module
@@ -391,7 +386,6 @@
       mem0_controller.server_reset.request.put (?);
       uart0.server_reset.request.put (?);
 
-      fabric.reset;
       boot_rom_axi4_deburster.clear;
       mem0_controller_axi4_deburster.clear;
 
@@ -439,10 +433,6 @@
       end
    endrule
 
-=======
-`endif
-
->>>>>>> baa4218b
    // ================================================================
    // INTERFACE
 
