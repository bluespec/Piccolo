--- conflicted
+++ resolved
@@ -1,9 +1,4 @@
-<<<<<<< HEAD
-// vim: tw=80:tabstop=8:softtabstop=3:shiftwidth=3:expandtab:
-// Copyright (c) 2016-2018 Bluespec, Inc. All Rights Reserved
-=======
 // Copyright (c) 2016-2019 Bluespec, Inc. All Rights Reserved
->>>>>>> db45bb6f
 
 package CPU_Stage1;
 
